--- conflicted
+++ resolved
@@ -902,48 +902,11 @@
                             window_name != "Otter Window Switcher" and
                             window_name and len(window_name.strip()) > 0):
 
-<<<<<<< HEAD
                             try:
                                 is_minimized = window.is_minimized()
                             except Exception as min_error:
                                 logger.debug(f"is_minimized() failed: {min_error}")
                                 is_minimized = False
-=======
-                        # Get XID once and cache it to avoid calling get_xid() on potentially stale objects
-                        try:
-                            xid = window.get_xid()
-                        except Exception as xid_error:
-                            logger.debug(f"get_xid() failed during window collection: {xid_error}")
-                            xid = None
-
-                        # Get workspace information for corner badge display
-                        workspace_index = None
-                        workspace_name = "Unknown"
-                        try:
-                            workspace = window.get_workspace()
-                            if workspace:
-                                # Find workspace index (1-indexed for user display)
-                                all_workspaces = self.screen_wnck.get_workspaces()
-                                for idx, ws in enumerate(all_workspaces):
-                                    if ws == workspace:
-                                        workspace_index = idx + 1  # 1-indexed
-                                        workspace_name = ws.get_name()
-                                        break
-                        except Exception as ws_error:
-                            # Gracefully degrade - badge will show "?" if lookup fails
-                            logger.debug(f"Failed to get workspace info: {ws_error}")
-
-                        windows.append({
-                            'window': window,
-                            'name': window_name,
-                            'app_name': app_name,
-                            'icon': icon,
-                            'is_minimized': is_minimized,
-                            'xid': xid,  # Cache XID for MRU sorting
-                            'workspace_index': workspace_index,      # 1-indexed workspace number
-                            'workspace_name': workspace_name         # Workspace name
-                        })
->>>>>>> 44c37c35
 
                             try:
                                 icon = window.get_icon() if window.get_icon() else None
@@ -958,13 +921,32 @@
                                 logger.debug(f"get_xid() failed during window collection: {xid_error}")
                                 xid = None
 
+                            # Get workspace information for corner badge display
+                            workspace_index = None
+                            workspace_name = "Unknown"
+                            try:
+                                workspace = window.get_workspace()
+                                if workspace:
+                                    # Find workspace index (1-indexed for user display)
+                                    all_workspaces = self.screen_wnck.get_workspaces()
+                                    for idx, ws in enumerate(all_workspaces):
+                                        if ws == workspace:
+                                            workspace_index = idx + 1  # 1-indexed
+                                            workspace_name = ws.get_name()
+                                            break
+                            except Exception as ws_error:
+                                # Gracefully degrade - badge will show "?" if lookup fails
+                                logger.debug(f"Failed to get workspace info: {ws_error}")
+
                             windows.append({
                                 'window': window,
                                 'name': window_name,
                                 'app_name': app_name,
                                 'icon': icon,
                                 'is_minimized': is_minimized,
-                                'xid': xid  # Cache XID for MRU sorting
+                                'xid': xid,  # Cache XID for MRU sorting
+                                'workspace_index': workspace_index,      # 1-indexed workspace number
+                                'workspace_name': workspace_name         # Workspace name
                             })
 
                     except Exception as e:
